import logging
import json
from os import path, makedirs
from urllib.parse import urljoin, urlparse
import importlib.util

import requests

from n2y.errors import (
    HTTPResponseError, APIResponseError, ObjectNotFound, PluginError,
    UseNextClass, is_api_error_code, APIErrorCode
)
from n2y.file import File
from n2y.page import Page
from n2y.database import Database
from n2y.comment import Comment
from n2y.blocks import DEFAULT_BLOCKS
from n2y.properties import DEFAULT_PROPERTIES
from n2y.property_values import DEFAULT_PROPERTY_VALUES
from n2y.user import User
from n2y.rich_text import DEFAULT_RICH_TEXTS, RichTextArray
from n2y.mentions import DEFAULT_MENTIONS


DEFAULT_NOTION_CLASSES = {
    "page": Page,
    "database": Database,
    "blocks": DEFAULT_BLOCKS,
    "properties": DEFAULT_PROPERTIES,
    "property_values": DEFAULT_PROPERTY_VALUES,
    "user": User,
    "file": File,
    "rich_text_array": RichTextArray,
    "rich_texts": DEFAULT_RICH_TEXTS,
    "mentions": DEFAULT_MENTIONS,
    "comment": Comment,
}


logger = logging.getLogger(__name__)

# TODO: Rename this file `client.py`


class Client:
    """
    An instance of the client class has a few purposes:

    1. To retrieve data from Notion
    2. To determine what classes to use to wrap this notion data
    3. To act as a shared global store for all of the objects that are pulled
       from Notion.

    In particular there is a cache of all pages and databases which ensure that
    the database class and page class are instantiated exactly once for each
    page or database.
    """

    def __init__(
        self,
        access_token,
        media_root='.',
        media_url='',
        plugins=None,
    ):
        self.access_token = access_token
        self.media_root = media_root
        self.media_url = media_url

        self.base_url = "https://api.notion.com/v1/"
        self.headers = {
            "Authorization": f"Bearer {self.access_token}",
            "Content-Type": "application/json",
            "Notion-Version": "2022-06-28",
        }

        self.databases_cache = {}
        self.pages_cache = {}

        self.load_plugins(plugins)
        self.plugin_data = {}

    def get_default_classes(self):
        notion_classes = {}
        for notion_object, object_types in DEFAULT_NOTION_CLASSES.items():
            if type(object_types) == dict:
                notion_classes[notion_object] = {k: [v] for k, v in object_types.items()}
            else:
                notion_classes[notion_object] = [object_types]
        return notion_classes

    def load_plugins(self, plugins):
        self.notion_classes = self.get_default_classes()
        if plugins is not None:
            for plugin in plugins:
                plugin_module = importlib.import_module(plugin)
                try:
                    self.load_plugin(plugin_module.notion_classes)
                except PluginError as err:
                    logger.error('Error loading plugin "%s": %s', plugin, err)
                    raise

    def load_plugin(self, notion_classes):
        for notion_object, object_types in notion_classes.items():
            if notion_object in self.notion_classes:
                default_object_types = DEFAULT_NOTION_CLASSES[notion_object]
                self._override_notion_classes(notion_object, object_types, default_object_types)
            else:
                raise PluginError(f'Invalid notion object "{notion_object}"')

    def _override_notion_classes(self, notion_object, object_types, default_object_types):
        # E.g., there are many types of notion blocks but only one type of notion page.
        notion_object_has_types = isinstance(default_object_types, dict)

        if notion_object_has_types and isinstance(object_types, dict):
            for object_type, plugin_class in object_types.items():
                if object_type in default_object_types:
                    class_being_replaced = default_object_types[object_type]
                    # assumes all of the default classes have a single parent class
                    base_class = class_being_replaced.__bases__[0]
                    if issubclass(plugin_class, base_class):
                        self.notion_classes[notion_object][object_type].append(plugin_class)
                    else:
                        raise PluginError(
                            f'Cannot use "{plugin_class.__name__}", as it doesn\'t '
                            f'override the base class "{base_class.__name__}"',
                        )
                else:
                    raise PluginError(f'Invalid type "{object_type}" for "{notion_object}"')
        elif notion_object_has_types and not isinstance(object_types, dict):
            raise PluginError(f'Expecting dict for "{notion_object}", found "{type(object_types)}"')
        else:
            plugin_class = object_types
            base_class = default_object_types
            if issubclass(plugin_class, base_class):
                self.notion_classes[notion_object].append(plugin_class)
            else:
                raise PluginError(
                    f'Cannot use "{plugin_class.__name__}", as it doesn\'t '
                    f'override the base class "{base_class.__name__}"',
                )

    def get_class_list(self, notion_object, object_type=None):
        if object_type is None:
            return self.notion_classes[notion_object]
        try:
            return self.notion_classes[notion_object][object_type]
        except KeyError:
            raise NotImplementedError(f'Unknown "{notion_object}" class of type "{object_type}"')

    def instantiate_class(self, notion_object, object_type, *args, **kwargs):
        class_list = self.get_class_list(notion_object, object_type)
        for klass in reversed(class_list):
            try:
                return klass(*args, **kwargs)
            except UseNextClass:
                logger.debug("Skipping %s due to UseNextClass exception", klass.__name__)

    def _wrap_notion_page(self, notion_data):
        """
        Wrap notion page data in the appropriate class. If the page class has
        already been created, then ignore the new notion data and just return
        the existing version.

        Note that it may seem redundant to check the cache here, since it's also
        checked in `get_page`, however unlike databases which are only ever
        retrieved via `get_database`, pages can be retrieved either through
        `get_page` or through `get_database_pages`. Thus, it's possible that a
        database page be first retrieved individually and then retrieved via the
        full database. In this case, it's unfortunate (but unavoidable) that we
        retrieved the data from Notion twice, but even so we don't want to
        replace our existing page instance, along with it's content or other
        state that has been added to it.
        """
        if notion_data["id"] in self.pages_cache:
            return self.pages_cache[notion_data["id"]]
        else:
            page = self.instantiate_class("page", None, self, notion_data)
            self.pages_cache[page.notion_id] = page
            return page

    def _wrap_notion_database(self, notion_data):
        return self.instantiate_class("database", None, self, notion_data)

    def wrap_notion_block(self, notion_data, page, get_children):
        return self.instantiate_class(
            "blocks", notion_data["type"],
            self, notion_data, page, get_children,
        )

    def wrap_notion_user(self, notion_data):
        return self.instantiate_class("user", None, self, notion_data)

    def wrap_notion_file(self, notion_data):
        return self.instantiate_class("file", None, self, notion_data)

    def wrap_notion_rich_text_array(self, notion_data, block=None):
        return self.instantiate_class("rich_text_array", None, self, notion_data, block)

    def wrap_notion_rich_text(self, notion_data, block=None):
        return self.instantiate_class("rich_texts", notion_data["type"], self, notion_data, block)

    def wrap_notion_mention(self, notion_data, plain_text, block=None):
        # here we pass in the plain_text to avoid the need to query the page
        # just to get its title
        return self.instantiate_class(
            "mentions", notion_data["type"],
            self, notion_data, plain_text, block,
        )

    def wrap_notion_property(self, notion_data):
        return self.instantiate_class("properties", notion_data["type"], self, notion_data)

    def wrap_notion_property_value(self, notion_data):
        return self.instantiate_class("property_values", notion_data["type"], self, notion_data)

    def get_page_or_database(self, object_id):
        """
        First attempt to get the page corresponding with the object id; if
        the page doesn't exist, then attempt to retrieve the database. This
        trial-and-error is necessary because the API doesn't provide a means to
        determining what type of object corresponds with an ID and we don't want
        to make the user indicate if they are pulling down a database or a page.
        """
        page = self.get_page(object_id)
        if page is not None:
            return page
        else:
            return self.get_database(object_id)

    def get_database(self, database_id):
        """
        Retrieve the database (but not it's pages) if its not in the cache. Even
        if it is in the cache.
        """
        if database_id in self.databases_cache:
            database = self.databases_cache[database_id]
        else:
            try:
                notion_database = self._get_url(f"{self.base_url}databases/{database_id}")
                database = self._wrap_notion_database(notion_database)
            except ObjectNotFound:
                database = None
            self.databases_cache[database_id] = database
        return database

    def get_database_pages(self, database_id, filter=None, sorts=None):
        notion_pages = self.get_database_notion_pages(database_id, filter, sorts)
        return [self._wrap_notion_page(np) for np in notion_pages]

<<<<<<< HEAD
    def get_database_notion_pages(self, database_id, filter, sorts):
        results = []
        url = f"{self.base_url}databases/{database_id}/query"
        request_data = {}
        if filter:
            request_data["filter"] = filter
        if sorts:
            request_data["sorts"] = sorts
        while True:
            data = self._post_url(url, request_data)
            results.extend(data["results"])
            if not data["has_more"]:
                return results
            else:
                request_data["start_cursor"] = data["next_cursor"]
=======
    def get_database_notion_pages(self, database_id):
        url = f"{self.base_url}databases/{database_id}/query"
        request_data = self._create_database_request_data(database_id)
        return self._paginated_request(self._post_url, url, request_data)
>>>>>>> 415ddbb8

    def get_page(self, page_id):
        """
        Retrieve the page if its not in the cache.
        """
        if page_id in self.pages_cache:
            page = self.pages_cache[page_id]
        else:
            try:
                notion_page = self._get_url(f"{self.base_url}pages/{page_id}")
            except ObjectNotFound:
                self.pages_cache[(page_id, self.active_plugins)] = None
                return
            # _wrap_notion_page will add the page to the cache
            page = self._wrap_notion_page(notion_page)
        return page

    def get_block(self, block_id, page, get_children=True):
        notion_block = self.get_notion_block(block_id)
        return self.wrap_notion_block(notion_block, page, get_children)

    def get_notion_block(self, block_id):
        url = f"{self.base_url}blocks/{block_id}"
        response = requests.get(url, headers=self.headers)
        return self._parse_response(response)

    def get_child_blocks(self, block_id, page, get_children):
        child_notion_blocks = self.get_child_notion_blocks(block_id)
        return [self.wrap_notion_block(b, page, get_children) for b in child_notion_blocks]

    def get_child_notion_blocks(self, block_id):
        url = f"{self.base_url}blocks/{block_id}/children"
        return self._paginated_request(self._get_url, url, {})

    def get_comments(self, block_id):
        url = f"{self.base_url}comments"
        comments = self._paginated_request(self._get_url, url, {"block_id": block_id})
        return [self.wrap_notion_comment(nd) for nd in comments]

    def wrap_notion_comment(self, notion_data):
        return self.instantiate_class("comment", None, self, notion_data)

    def get_page_property(self, page_id, property_id):
        notion_property = self.get_notion_page_property(page_id, property_id)
        return self.wrap_notion_property(notion_property)

    def get_notion_page_property(self, page_id, property_id):
        url = f"{self.base_url}pages/{page_id}/properties/{property_id}"
        response = requests.get(url, headers=self.headers)
        return self._parse_response(response)

    def _get_url(self, url, params=None):
        if params is None:
            params = {}
        response = requests.get(url, headers=self.headers, params=params)
        return self._parse_response(response)

    def _post_url(self, url, data=None):
        if data is None:
            data = {}
        response = requests.post(url, headers=self.headers, json=data)
        return self._parse_response(response)

    def _paginated_request(self, request_method, url, initial_params):
        params = initial_params
        results = []
        while True:
            data = request_method(url, params)
            results.extend(data["results"])
            if not data["has_more"]:
                return results
            else:
                params["start_cursor"] = data["next_cursor"]

    def _parse_response(self, response):
        """Taken from https://github.com/ramnes/notion-sdk-py"""
        try:
            response.raise_for_status()
        except requests.HTTPError as error:
            try:
                body = error.response.json()
                code = body.get("code")
            except json.JSONDecodeError:
                code = None
            if code == APIErrorCode.ObjectNotFound:
                raise ObjectNotFound(response, body["message"])
            elif code and is_api_error_code(code):
                raise APIResponseError(response, body["message"], code)
            raise HTTPResponseError(error.response)
        return response.json()

    def download_file(self, url, page):
        """
        Download a file from a given URL into the MEDIA_ROOT.

        Preserve the file extension from the URL, but use the name of the parent
        page followed by an md5 hash.
        """
        url_path = path.basename(urlparse(url).path)
        _, extension = path.splitext(url_path)
        request_stream = requests.get(url, stream=True)
        return self.save_file(request_stream.content, page, extension)

<<<<<<< HEAD
    def save_file(self, content_iterator, page, extension):
        """
        Save the content in the provided iterator into a file in MEDIA_ROOT. The
        file name is determined from the page name, file extension, and an md5
        hash of the content. The md5 hash is calculated as the data is streamed
        to a temporary file, which is then moved to the final location once the
        md5 hash can be calculated.
        """
        temp_fd, temp_filepath = tempfile.mkstemp()
        hash_md5 = hashlib.md5()
        with os.fdopen(temp_fd, 'wb') as temp_file:
            for chunk in content_iterator:
                hash_md5.update(chunk)
                temp_file.write(chunk)

        num_hash_characters = 8  # just long enough to avoid collisions
        hash = hash_md5.hexdigest()[:num_hash_characters]
        relative_filepath = "".join([hash, extension])
=======
    def save_file(self, content, page, extension):
        page_id_chars = strip_hyphens(page.notion_id)
        relative_filepath = f"{page.filename}-{page_id_chars[:11]}{extension}"
>>>>>>> 415ddbb8
        full_filepath = path.join(self.media_root, relative_filepath)
        makedirs(self.media_root, exist_ok=True)
        with open(full_filepath, 'wb') as temp_file:
            temp_file.write(content)
        return urljoin(self.media_url, relative_filepath)

    def append_block_children(self, block_id, children):
        response = requests.patch(
            f"{self.base_url}blocks/{block_id}/children",
            json={"children": children}, headers=self.headers
        )
        return self._parse_response(response)

    def delete_block(self, block_id):
        headers = {**self.headers}
        del headers['Content-Type']
        response = requests.delete(
            f"{self.base_url}blocks/{block_id}", headers=headers
        )
        return self._parse_response(response)<|MERGE_RESOLUTION|>--- conflicted
+++ resolved
@@ -20,6 +20,7 @@
 from n2y.user import User
 from n2y.rich_text import DEFAULT_RICH_TEXTS, RichTextArray
 from n2y.mentions import DEFAULT_MENTIONS
+from n2y.utils import sanitize_filename
 
 
 DEFAULT_NOTION_CLASSES = {
@@ -248,7 +249,6 @@
         notion_pages = self.get_database_notion_pages(database_id, filter, sorts)
         return [self._wrap_notion_page(np) for np in notion_pages]
 
-<<<<<<< HEAD
     def get_database_notion_pages(self, database_id, filter, sorts):
         results = []
         url = f"{self.base_url}databases/{database_id}/query"
@@ -257,19 +257,7 @@
             request_data["filter"] = filter
         if sorts:
             request_data["sorts"] = sorts
-        while True:
-            data = self._post_url(url, request_data)
-            results.extend(data["results"])
-            if not data["has_more"]:
-                return results
-            else:
-                request_data["start_cursor"] = data["next_cursor"]
-=======
-    def get_database_notion_pages(self, database_id):
-        url = f"{self.base_url}databases/{database_id}/query"
-        request_data = self._create_database_request_data(database_id)
         return self._paginated_request(self._post_url, url, request_data)
->>>>>>> 415ddbb8
 
     def get_page(self, page_id):
         """
@@ -373,30 +361,10 @@
         request_stream = requests.get(url, stream=True)
         return self.save_file(request_stream.content, page, extension)
 
-<<<<<<< HEAD
-    def save_file(self, content_iterator, page, extension):
-        """
-        Save the content in the provided iterator into a file in MEDIA_ROOT. The
-        file name is determined from the page name, file extension, and an md5
-        hash of the content. The md5 hash is calculated as the data is streamed
-        to a temporary file, which is then moved to the final location once the
-        md5 hash can be calculated.
-        """
-        temp_fd, temp_filepath = tempfile.mkstemp()
-        hash_md5 = hashlib.md5()
-        with os.fdopen(temp_fd, 'wb') as temp_file:
-            for chunk in content_iterator:
-                hash_md5.update(chunk)
-                temp_file.write(chunk)
-
-        num_hash_characters = 8  # just long enough to avoid collisions
-        hash = hash_md5.hexdigest()[:num_hash_characters]
-        relative_filepath = "".join([hash, extension])
-=======
     def save_file(self, content, page, extension):
         page_id_chars = strip_hyphens(page.notion_id)
-        relative_filepath = f"{page.filename}-{page_id_chars[:11]}{extension}"
->>>>>>> 415ddbb8
+        page_title = sanitize_filename(page.title)
+        relative_filepath = f"{page_title}-{page_id_chars[:11]}{extension}"
         full_filepath = path.join(self.media_root, relative_filepath)
         makedirs(self.media_root, exist_ok=True)
         with open(full_filepath, 'wb') as temp_file:
