"""
The JinjaRenderPage plugin makes it possible to use Jinja2 templates to render
content from Notion databases into the Pandoc AST.

In addition to the raw power of Jinja2, this plugin provides a few useful Jinja
filters and context variables. One variable in particular, the FirstPassOutput
object, is used to make it possible to render content in two passes. This is
useful for rendering content that depends on other content in the same page. For
example, if one ones to generate a glossary from a centralized "Terms" database
and to only include terms which are present on the page, one can use the
FirstPassOutput filter to first generate the content of the page, and then make
a second pass to render the glossary.

Since the FirstPassOutput object requires a full render of the page, this plugin
overrides the Page class.

In addition, it also overrides the CodeBlock class.

Any code block whose caption begins with "{jinja=pandoc_format}" will be rendered
using Jinja2 into text, which in turn will be parsed by Pandoc into assuming it
follows the pandoc_format, into the AST. Thus, the jinja can be used to render
latex, html, or any other format that Pandoc supports into the AST.

Another context variable that is provided is the database variable, which is
used to access Notion databases. Any database that is @-mentioned in the caption
of the codeblock may be accessed via the database name.
"""
import re
import logging

import pandoc
from pandoc.types import Plain, Str
import jinja2
from pandoc.types import Pandoc, Meta, MetaString
from jinja2.exceptions import TemplateSyntaxError, UndefinedError

from n2y.blocks import FencedCodeBlock, HeadingBlock
from n2y.errors import UseNextClass
from n2y.mentions import DatabaseMention
from n2y.page import Page
from n2y.rich_text import MentionRichText
from n2y.utils import pandoc_ast_to_markdown
from n2y.export import database_to_yaml


logger = logging.getLogger(__name__)


class JinjaDatabaseCache(dict):
    def __getitem__(self, key):
        if isinstance(key, str):
            return super().__getitem__(key)
        elif isinstance(key, int):
            return super().__getitem__(list(self)[key])
        logger.error((
            'Jinja template database must be '
            'selected using a string or an integer'
        ))
        raise KeyError(key)


class FirstPassOutput:
    def __init__(self, lines=None):
        self._second_pass_is_requested = False
        self._lines = lines
        self._source = None

    def __bool__(self):
        return bool(self._lines)

    def request_second_pass(self):
        self._second_pass_is_requested = True

    @property
    def is_second_pass(self):
        return self._lines is not None

    @property
    def second_pass_is_requested(self):
        return not self.is_second_pass and self._second_pass_is_requested

    @property
    def lines(self):
        self.is_second_pass or self.request_second_pass()
        return self._lines or []

    def set_lines(self, lines):
        self._lines = lines

    @property
    def source(self):
        if self._source is None or self.is_second_pass:
            self._source = '\n'.join(self.lines)
        return self._source


def join_to(foreign_keys, table, primary_key='notion_id'):
    '''
    Given a set of ids for an object, and a list of the objects these ids refer
    to, select out the objects by joining using the specified primary key
    (which defaults to 'id').
    '''
    joined = []
    for foreign_key in foreign_keys:
        selected_row = None
        for row in table:
            if row[primary_key] == foreign_key:
                selected_row = row
                break
        joined.append(selected_row)
    return joined


def list_matches(string, text):
    return list(re.finditer(
        '(?<![a-zA-Z])' + _canonicalize(string) + '(?![a-zA-Z])',
        _canonicalize(text))
    )


def remove_words(words, text):
    for word in words:
        span = word.span()
        text = text[:span[0]] + ' ' * (span[1] - span[0]) + text[span[1]:]
    return text


def _fuzzy_find_in(term_list, text, key='Name', by_length=True, reverse=True):
    found = []
    key_filter = lambda d: len(d[key]) if by_length else d[key]
    sorted_term_list = sorted(term_list, key=key_filter, reverse=reverse)
    if key in term_list[0]:
        for term in sorted_term_list:
            if key in term and term[key] != '':
                matches = list_matches(term[key], text)
                if matches != []:
                    found.append(term)
                    text = remove_words(matches, text)
    return found


def fuzzy_find_in(term_list, text, key='Name', by_length=True, reverse=True):
    """
    Used to search a markdown string, which may have been modified using pandoc's smart extension,
    for the value at a specified key in a dicionary for all dictionaries in a given list of them.

    see https://pandoc.org/MANUAL.html#extension-smart
    """
    found = []
<<<<<<< HEAD

    def key_filter(d):
        return len(d[key]) if by_length else d[key]

    sorted_dict_list = sorted(dict_list, key=key_filter, reverse=reverse)
    for term in sorted_dict_list:
        matches = list(re.finditer(
            '(?<![a-zA-Z])' + _canonicalize(term[key]) + '(?![a-zA-Z])',
            _canonicalize(string))
        )
        if matches != []:
            found.append(term)
            for match in matches:
                span = match.span()
                string = string[:span[0]] + ' ' * (span[1] - span[0]) + string[span[1]:]
=======
    if isinstance(key, str):
        found = _fuzzy_find_in(term_list, text, key, by_length, reverse)
    elif isinstance(key, list):
        keys = key
        for key in keys:
            terms_found = fuzzy_find_in(term_list, text, key, by_length, reverse)
            found.extend(terms_found)
>>>>>>> e6ed9fe4
    return found


def _canonicalize(markdown):
    markdown = markdown.replace('\u201D', '"').replace('\u201C', '"')
    markdown = markdown.replace('\u2019', "'").replace('\u2018', "'")
    markdown = markdown.replace('\u2013', '--').replace('\u2014', '---')
    markdown = markdown.replace('\u2026', '...')
    markdown = markdown.replace('\u00A0', ' ')
    return markdown


def _create_jinja_environment():
    environment = jinja2.Environment(
        cache_size=0,
        undefined=jinja2.StrictUndefined,
        extensions=["jinja2.ext.do"],
    )
    environment.globals['first_pass_output'] = FirstPassOutput()
    environment.filters['fuzzy_find_in'] = fuzzy_find_in
    environment.filters['join_to'] = join_to
    return environment


def render_from_string(source, context=None, environment=None):
    if environment is None:
        environment = _create_jinja_environment()
    if context is None:
        context = {}
    template = environment.from_string(source)
    output = template.render(context)

    # output string usually loses trailing new line.
    if output and output[-1] != '\n':
        output += '\n'
    return output


class JinjaRenderPage(Page):
    def __init__(self, client, notion_data):
        super().__init__(client, notion_data)
        if 'jinjarenderpage' not in client.plugin_data:
            client.plugin_data['jinjarenderpage'] = {}
        if self.notion_id not in client.plugin_data:
            client.plugin_data['jinjarenderpage'][self.notion_id] = {
                'environment': _create_jinja_environment(),
            }

    def to_pandoc(self):
        first_pass_ast = super().to_pandoc()
        jinja_environment = self.client.plugin_data[
            'jinjarenderpage'][self.notion_id]['environment']
        first_pass_output = jinja_environment.globals["first_pass_output"]
        if first_pass_output.second_pass_is_requested:
            first_pass_output_text = pandoc_ast_to_markdown(first_pass_ast)
            first_pass_output.set_lines(first_pass_output_text.splitlines(keepends=True))
            super().__init__(self.client, self.notion_data)
            second_pass_ast = super().to_pandoc()
            jinja2.clear_caches()
            return second_pass_ast
        else:
            return first_pass_ast


class JinjaFencedCodeBlock(FencedCodeBlock):
    trigger_regex = re.compile(r'^{jinja=(.+)}')

    def __init__(self, client, notion_data, page, get_children=True):
        super().__init__(client, notion_data, page, get_children)
        result = self.caption.matches(self.trigger_regex)
        if result:
            self.pandoc_format = result.group(1)
        else:
            raise UseNextClass()
        self.rendered_text = ''
        self.databases = JinjaDatabaseCache()

    def _get_database_ids_from_mentions(self):
        for rich_text in self.caption:
            is_mention = isinstance(rich_text, MentionRichText)
            if is_mention and isinstance(rich_text.mention, DatabaseMention):
                yield rich_text.mention.notion_database_id

    def _get_yaml_from_mentions(self):
        export_defaults = self.client.export_defaults
        for database_id in self._get_database_ids_from_mentions():
            database = self.client.get_database(database_id)
            # TODO: Rethink about the database data is accessed from within the
            # templates; perhaps it should be something more like Django's ORM
            # where we can filter and sort the databases via the API, instead of
            # having to pull in ALL of the data first before filtering it.
            # Such an API would also alleviate the need to pass in the export
            # defaults and it could provide a mechanism to access the page
            # content from within the Jinja templates, which isn't possible
            # right now.
            database_name = database.title.to_plain_text()
            if database_name in self.databases:
                msg = (
                    f'Duplicate database name "{database_name}"'
                    f' when rendering [{self.notion_url}]'
                )
                logger.error(msg)
                raise ValueError(msg)
            self.databases[database_name] = database_to_yaml(
                database=database,
                pandoc_format=self.pandoc_format,
                pandoc_options=[],
                id_property=export_defaults["id_property"],
                url_property=export_defaults["url_property"],
            )

    def _render_text(self):
        jinja_environment = self.client.plugin_data[
            'jinjarenderpage'][self.page.notion_id]['environment']
        jinja_code = self.rich_text.to_plain_text()
        context = {
            "databases": self.databases,
            "page": self.page.properties_to_values(self.pandoc_format),
        }
        if 'render_content' in jinja_code:
            def render_content(notion_id, level_adjustment=0):
                page = self.client.get_page(notion_id)
                for child in page.block.children:
                    if isinstance(child, HeadingBlock):
                        child.level = max(1, child.level + level_adjustment)
                ast = page.to_pandoc() if page.to_pandoc() else \
                    Pandoc(Meta({'title': MetaString(page.block.title)}), [])
                content = pandoc.write(
                    ast,
                    format=self.pandoc_format,
                    options=[],
                )
                return content
            self.client.plugin_data['jinjarenderpage'][self.page.notion_id][
                'environment'].filters['render_content'] = render_content
        try:
            self.rendered_text = render_from_string(jinja_code, context, jinja_environment)
        except (UndefinedError, TemplateSyntaxError):
            logger.error(
                "Error rendering Jinja template on %s (%r)",
                self.page.title.to_plain_text() if self.page else "unknown",
                self.notion_url,
                exc_info=True,
            )
            self._print_context_debug(context)
            raise

    def to_pandoc(self):
        if not len(self.databases):
            self._get_yaml_from_mentions()
            self._render_text()
        if self.pandoc_format != "plain":
            # pandoc.read includes Meta data, which isn't relevant here; we just
            # want the AST for the content
            document_ast = pandoc.read(self.rendered_text, format=self.pandoc_format)
            children_ast = document_ast[1]
            return children_ast
        else:
            # Pandoc doesn't support reading "plain" text into it's AST (since
            # if it was just plain text, why would you need pandoc to parse it!)
            # That said, sometimes it is useful to create plain text from the
            # jinja rendering (e.g., when producing a site map or something
            # similar from Notion databases).
            return Plain([Str(self.rendered_text)])

    def _print_context_debug(self, context):
        logger.info("Databases")
        for database_name, database in context["databases"].items():
            logger.info("  %s [%d]", database_name, len(database))
            if len(database) > 0:
                for key in database[0]:
                    logger.info("    %s", key)
        logger.info("page")
        for key, value in context["page"].items():
            logger.info("  %s: %r", key, value)


notion_classes = {
    "page": JinjaRenderPage,
    "blocks": {
        "code": JinjaFencedCodeBlock,
    }
}<|MERGE_RESOLUTION|>--- conflicted
+++ resolved
@@ -147,23 +147,7 @@
     see https://pandoc.org/MANUAL.html#extension-smart
     """
     found = []
-<<<<<<< HEAD
-
-    def key_filter(d):
-        return len(d[key]) if by_length else d[key]
-
-    sorted_dict_list = sorted(dict_list, key=key_filter, reverse=reverse)
-    for term in sorted_dict_list:
-        matches = list(re.finditer(
-            '(?<![a-zA-Z])' + _canonicalize(term[key]) + '(?![a-zA-Z])',
-            _canonicalize(string))
-        )
-        if matches != []:
-            found.append(term)
-            for match in matches:
-                span = match.span()
-                string = string[:span[0]] + ' ' * (span[1] - span[0]) + string[span[1]:]
-=======
+
     if isinstance(key, str):
         found = _fuzzy_find_in(term_list, text, key, by_length, reverse)
     elif isinstance(key, list):
@@ -171,7 +155,7 @@
         for key in keys:
             terms_found = fuzzy_find_in(term_list, text, key, by_length, reverse)
             found.extend(terms_found)
->>>>>>> e6ed9fe4
+
     return found
 
 
