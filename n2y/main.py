import os
import sys
import argparse
import re

import yaml
import pandoc

from n2y import converter, notion, simplify


def main():
    parser = argparse.ArgumentParser(description="Move data from Notion into YAML/markdown",
                                     formatter_class=argparse.RawTextHelpFormatter)
    parser.add_argument("database", help="The Notion database id or share url")
    parser.add_argument("--output", '-o',
                        choices=["yaml", "markdown"], default="yaml",
                        help=("Select output type\n"
                              "  yaml - print yaml to stdout\n"
                              "  markdown - create a markdown file per page"))
    parser.add_argument("--image-path", help="Specify path where to save images")
    parser.add_argument("--image-web-path", help="Web path for images")
    parser.add_argument("--plugins", help="Plugin file")
    parser.add_argument("--name-column", default='title',
                        help=("Name of column containing the page name."
                              "Lowercase letter and numbers. Replace spaces with underscore."))
    args = parser.parse_args()

    ACCESS_TOKEN = os.environ.get("NOTION_ACCESS_TOKEN", None)
    if ACCESS_TOKEN is None:
        print("No NOTION_ACCESS_TOKEN environment variable is set", file=sys.stderr)
        return 1

    database_id = notion.id_from_share_link(args.database)

    converter.IMAGE_PATH = args.image_path
    converter.IMAGE_WEB_PATH = args.image_web_path
    if args.plugins:
        converter.load_plugins(args.plugins)

    client = notion.Client(ACCESS_TOKEN)

    raw_rows = client.get_database(database_id)
    first_row_flattened = simplify.flatten_database_row(raw_rows[0])

    def available_columns():
        return filter(lambda c: isinstance(first_row_flattened[c], str),
                      first_row_flattened.keys())

    # make sure the title column exists
    if args.name_column not in first_row_flattened:
        print(f"Database does not contain the column \"{args.name_column}\". "
              f"Please specify the correct name column using the --name-column flag.",
              file=sys.stderr)
        print("Available column(s): ",
              # only show columns that have strings as possible options
              ", ".join(available_columns()), file=sys.stderr)
        return 1

    # make sure the title column is a string
    if not isinstance(first_row_flattened[args.name_column], str):
        print(f"Column \"{args.name_column}\" does not contain a string.", file=sys.stderr)
        print("Available column(s): ",
              # only show columns that have strings as possible options
              ", ".join(available_columns()), file=sys.stderr)
        return 1

    if args.output == 'markdown':
        export_markdown(client, raw_rows, options=args)
    elif args.output == 'yaml':
        export_yaml(client, raw_rows, options=args)

    return 0


def export_markdown(client, raw_rows, options):
    for row in raw_rows:
        meta = simplify.flatten_database_row(row)
        print(f"Processing {meta[options.name_column]}", file=sys.stderr)
        markdown = pandoc.write(
            converter.load_block(client, row['id']).to_pandoc(), format='gfm') \
            .replace('\r\n', '\n')  # Deal with Windows line endings
        # sanitize file name just a bit
        # maybe use python-slugify in the future?
        filename = re.sub(r"[/,\\]", '_', meta[options.name_column].lower())
        with open(f"{filename}.md", 'w') as f:
            f.write('---\n')
            f.write(yaml.dump(meta))
            f.write('---\n\n')
            f.write(markdown)


<<<<<<< HEAD
def export_yaml(client, raw_rows, options):
=======
def export_yaml(client, database_id, options):
    raw_rows = client.get_database(database_id)

    if not options.name_column in simplify.flatten_database_row(raw_rows[0]):
        print(f"Database does not contain the column \"{options.name_column}\". "
              f"Please specify the correct name column using the --name-column flag.")
        exit(1)

    # result = [{options.name_column: None, **simplify.flatten_database_row(row),
    #           'content':
    #            (pandoc.write(converter.load_block(client, row['id']).to_pandoc(),
    #                          format='gfm') if row['has_children'] else None)}
    #           for row in raw_rows]
>>>>>>> 9e5b2b54
    result = []
    for row in raw_rows:
        pandoc_output = converter.load_block(client, row['id']).to_pandoc()
        markdown = pandoc.write(pandoc_output, format='gfm') if pandoc_output else None
        result.append({options.name_column: None,
                       **simplify.flatten_database_row(row),
                       'content': markdown})

    print(yaml.dump_all(result, sort_keys=False))


if __name__ == "__main__":
    sys.exit(main())<|MERGE_RESOLUTION|>--- conflicted
+++ resolved
@@ -90,23 +90,7 @@
             f.write(markdown)
 
 
-<<<<<<< HEAD
 def export_yaml(client, raw_rows, options):
-=======
-def export_yaml(client, database_id, options):
-    raw_rows = client.get_database(database_id)
-
-    if not options.name_column in simplify.flatten_database_row(raw_rows[0]):
-        print(f"Database does not contain the column \"{options.name_column}\". "
-              f"Please specify the correct name column using the --name-column flag.")
-        exit(1)
-
-    # result = [{options.name_column: None, **simplify.flatten_database_row(row),
-    #           'content':
-    #            (pandoc.write(converter.load_block(client, row['id']).to_pandoc(),
-    #                          format='gfm') if row['has_children'] else None)}
-    #           for row in raw_rows]
->>>>>>> 9e5b2b54
     result = []
     for row in raw_rows:
         pandoc_output = converter.load_block(client, row['id']).to_pandoc()
