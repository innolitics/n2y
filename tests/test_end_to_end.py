from os import listdir
import os.path
from os.path import isfile, join

import yaml

try:
    from yaml import CLoader as Loader
except ImportError:
    from yaml import Loader

from tests.utils import NOTION_ACCESS_TOKEN, parse_yaml_front_matter
from n2y.main import main
from n2y.notion import Client


def run_n2y(temp_dir, config):
    config_path = os.path.join(temp_dir, "config.yaml")
    with open(config_path, "w") as f:
        yaml.dump(config, f)
    old_cwd = os.getcwd()
    os.chdir(temp_dir)
    try:
        status = main([config_path], NOTION_ACCESS_TOKEN)
    finally:
        os.chdir(old_cwd)
    return status


def run_n2y_page(temp_dir, page_id, **export_config_keys):
    config = {
        "exports": [
            {
                "id": page_id,
                "node_type": "page",
                "output": "page.md",
                **export_config_keys,
            }
        ]
    }
    status = run_n2y(temp_dir, config)
    assert status == 0
    with open(str(temp_dir / "page.md"), "r") as f:
        page_as_markdown = f.read()
    return page_as_markdown


def run_n2y_database_as_yaml(temp_dir, database_id, **export_config_keys):
    config = {
        "exports": [
            {
                "id": database_id,
                "node_type": "database_as_yaml",
                "output": "database.yml",
                **export_config_keys,
            }
        ]
    }
    status = run_n2y(temp_dir, config)
    assert status == 0
    with open(str(temp_dir / "database.yml"), "r") as f:
        unsorted_database = yaml.load(f, Loader=Loader)
    return unsorted_database


def run_n2y_database_as_files(temp_dir, database_id, **export_config_keys):
    config = {
        "exports": [
            {
                "id": database_id,
                "node_type": "database_as_files",
                "output": "database",
                **export_config_keys,
            }
        ]
    }
    status = run_n2y(temp_dir, config)
    assert status == 0
    return os.path.join(temp_dir, "database")


def test_simple_database_to_yaml(tmpdir):
    """
    The database can be seen here:
    https://fresh-pencil-9f3.notion.site/176fa24d4b7f4256877e60a1035b45a4
    """
    object_id = "176fa24d4b7f4256877e60a1035b45a4"
    unsorted_database = run_n2y_database_as_yaml(tmpdir, object_id, content_property="Content")
    database = sorted(unsorted_database, key=lambda row: row["Name"])
    assert len(database) == 3
    assert database[0]["Name"] == "A"
    assert database[0]["Tags"] == ["a", "b"]
    assert database[0]["Content"] is None


def test_big_database_to_yaml(tmpdir):
    """
    The database can be seen here:
    https://fresh-pencil-9f3.notion.site/9341a0ddf7d4442d94ad74e5100f72af
    """
    object_id = "9341a0ddf7d4442d94ad74e5100f72af"
    database = run_n2y_database_as_yaml(tmpdir, object_id)
    assert len(database) == 101


def test_simple_database_to_markdown_files(tmpdir):
    """
    The database can be seen here:
    https://fresh-pencil-9f3.notion.site/176fa24d4b7f4256877e60a1035b45a4
    """
    object_id = "176fa24d4b7f4256877e60a1035b45a4"
    output_directory = run_n2y_database_as_files(tmpdir, object_id, filename_property="Name")
    generated_files = {f for f in listdir(output_directory) if isfile(join(output_directory, f))}
    assert generated_files == {"A.md", "B.md", "C.md"}
    document = open(join(output_directory, "A.md"), "r").read()
    metadata = parse_yaml_front_matter(document)
    assert metadata["Name"] == "A"
    assert metadata["Tags"] == ["a", "b"]
    assert "content" not in metadata


def test_simple_database_config(tmpdir):
    """
    The database can be seen here:
    https://fresh-pencil-9f3.notion.site/176fa24d4b7f4256877e60a1035b45a4
    """
    database_id = "176fa24d4b7f4256877e60a1035b45a4"
    notion_sorts = [
        {
            "property": "Name",
            "direction": "descending",
        }
    ]
    notion_filter = {
        "or": [
            {"property": "Name", "rich_text": {"contains": "A"}},
            {"property": "Name", "rich_text": {"contains": "C"}},
        ]
    }
    database = run_n2y_database_as_yaml(
        tmpdir, database_id,
        notion_sort=notion_sorts, notion_filter=notion_filter,
    )
    assert len(database) == 2
    assert database[0]["Name"] == "C"
    assert database[1]["Name"] == "A"


def test_all_properties_database(tmpdir):
    """
    The page can be seen here:
    https://fresh-pencil-9f3.notion.site/53b9fa3da3f348e7ba3346254f1c722f
    """
    object_id = "53b9fa3da3f348e7ba3346254f1c722f"
    database = run_n2y_database_as_yaml(tmpdir, object_id)
    assert len(database) == 4


def test_mention_in_simple_table(tmpdir):
    '''
    The page can be seen here:
    https://fresh-pencil-9f3.notion.site/Simple-Table-with-Mention-Test-e12497428b0e43c3b14e016de6c5a2cf
    '''
    object_id = 'e12497428b0e43c3b14e016de6c5a2cf'
    document = run_n2y_page(tmpdir, object_id)
    assert "In Table: Simple Test Page" in document
    assert "Out of Table: Simple Test Page" in document


def test_all_blocks_page_to_markdown(tmpdir):
    """
    The page can be seen here:
    https://fresh-pencil-9f3.notion.site/Test-Page-5f18c7d7eda44986ae7d938a12817cc0
    """
    object_id = "5f18c7d7eda44986ae7d938a12817cc0"
    document = run_n2y_page(tmpdir, object_id)
    lines = document.split("\n")
    metadata = parse_yaml_front_matter(document)
    assert metadata["title"] == "All Blocks Test Page"
    column_string = (
        '<table><tbody><tr class="odd"><td><p>Column 1</p><table>'
        '<tbody><tr class="odd"><td><p>Column 1.1</p></td><td><p>Column 1.2</p></td></tr>'
        "</tbody></table></td><td><p>Column 2</p></td></tr></tbody></table>"
    )
    column_strings_in_lines = [
        "<td><p>Column 1</p>" in lines,
        "<td><p>Column 1.1</p></td>" in lines,
        "<td><p>Column 1.2</p></td>" in lines,
        "<td><p>Column 2</p></td>" in lines,
    ]

    assert "Text block" in lines
    assert "Text *italics* too" in lines
    assert "-   [ ] To do list block" in lines
    assert "# Heading 1" in lines
    assert "## Heading 2" in lines
    assert "### Heading 3" in lines
    assert "-   List block" in lines
    assert "1.  Number list block" in lines
    assert "-   Toggle list" in lines
    assert "> Block quote single paragraph" in lines
    assert "> Block quote second paragraph" in lines
    assert "---" in lines
    assert "Callout block" in lines
    assert "$e^{-i \\pi} = -1$" in lines
    assert "``` javascript\nCode Block\n```" in document
    assert lines.count("This is a synced block.") == 2
    assert "This is a synced block from another page." in lines

    assert all(column_strings_in_lines) or (column_string in lines)
    assert "Mention: Simple Test Page" in lines
    assert "Simple Test Page" in lines  # from the LinkToPageBlock
    assert "Mention: Simple Test Database" in lines
    assert "Simple Test Database" in lines  # from the LinkToPageBlock

    # a bookmark with a caption and without
    assert "<https://innolitics.com>" in lines
    assert "[Bookmark caption](https://innolitics.com)" in lines

    # the word "caption" is bolded
<<<<<<< HEAD
    assert "![Image **caption**](media/5c264631.jpeg)" in lines

    # from a file block in the Notion page
    assert os.path.exists(tmpdir / "media" / "5c264631.jpeg")
=======
    assert "![Image **caption**](All_Blocks_Test_Page-5f18c7d7eda.jpeg)" in lines

    # from a file block in the Notion page
    assert os.path.exists(tmp_path / "All_Blocks_Test_Page-5f18c7d7eda.jpeg")
>>>>>>> 415ddbb8


def test_page_in_database_to_markdown(tmpdir):
    """
    This test exports a single page, or "row", that is in a database. Unlike
    pages that are not in a database, who only have a single "Title" property,
    pages in a database will have properties for all of the "columns" in that
    database.

    The page can be seen here:
    https://fresh-pencil-9f3.notion.site/C-7e967a44893f4b25917965896e81c137
    """
    object_id = "7e967a44893f4b25917965896e81c137"
    document = run_n2y_page(tmpdir, object_id)
    lines = document.split("\n")
    metadata = parse_yaml_front_matter(document)
    assert metadata["Name"] == "C"
    assert metadata["Tags"] == ["d", "a", "b", "c"]
    assert "content" not in metadata
    assert "Has some basic content" in lines


def test_simple_page_to_markdown(tmpdir):
    """
    The page can be seen here:
    https://fresh-pencil-9f3.notion.site/Simple-Test-Page-6670dc17a7bc4426b91bca4cf3ac5623
    """
    object_id = "6670dc17a7bc4426b91bca4cf3ac5623"
    document = run_n2y_page(tmpdir, object_id)
    assert "Page content" in document


def test_builtin_plugins(tmpdir):
    """
    The page can be seen here:
    https://fresh-pencil-9f3.notion.site/Plugins-Test-96d71e2876eb47b285833582e8cf27eb
    """
    object_id = "96d71e2876eb47b285833582e8cf27eb"
    document = run_n2y_page(tmpdir, object_id, plugins=[
        "n2y.plugins.deepheaders",
        "n2y.plugins.removecallouts",
        "n2y.plugins.rawcodeblocks",
        "n2y.plugins.mermaid",
        "n2y.plugins.footnotes",
        "n2y.plugins.expandlinktopages",
    ])
    lines = document.split("\n")
    assert "#### H4" in lines
    assert "##### H5" in lines
    assert not any("should disappear" in l for l in lines)

    # there are two mermaid diagrams on the page; one has a syntax error and not
    # be swapped out for an image, while the other should be swapped out
    # NOTE: Due to an issue with mermaid-cli, it seems that it does NOT report
    # failed runs using a non-zero error code, thus this assertion is set to 0
    # for now, but ideally it would be 1
    assert sum(1 for l in lines if l == "``` mermaid") == 0

    assert "Raw markdown should show up" in lines
    assert "Raw html should not show up" not in lines

    # TODO: Fix these failing assertions
    # assert "# Header with Footnotes[^1]" in lines
    # assert "Paragraph with footnote.[^2]" in lines
    # assert "[^1]: First **footnote**." in lines
    # assert "[^2]: Second footnote" in lines

    # The word "Bulletlist" only shows up in the linked page that is expanded
    assert "Bulletlist" in document

    # Ensure a link to page to an unshared page doesn't get expanded; note that
    # Notion will actually represent these pages as an "UnsupportedBlock" (which
    # is odd). This will throw a warning and won't produce any content though,
    # which is the desired behavior.
<<<<<<< HEAD
    assert "Untitled" not in document
    assert "Unshared Page" not in document
    assert "This page is not shared with the integration." not in document
=======
    assert "Untitled" not in document_as_markdown
    assert "Unshared Page" not in document_as_markdown
    assert "This page is not shared with the integration." not in document_as_markdown


def test_missing_object_exception():
    invalid_page_id = "11111111111111111111111111111111"
    assert run_n2y([invalid_page_id]) != 0


def test_comment():
    block_with_comments_id = "ac496c7db16743488495976f7433dbfb"
    comments = Client(NOTION_ACCESS_TOKEN).get_comments(block_with_comments_id)
    assert comments[0].rich_text.to_plain_text() == "Test Comment"
    assert comments[1].rich_text.to_plain_text() == "Test Comment 2"
>>>>>>> 415ddbb8
<|MERGE_RESOLUTION|>--- conflicted
+++ resolved
@@ -218,17 +218,10 @@
     assert "[Bookmark caption](https://innolitics.com)" in lines
 
     # the word "caption" is bolded
-<<<<<<< HEAD
-    assert "![Image **caption**](media/5c264631.jpeg)" in lines
+    assert "![Image **caption**](media/All_Blocks_Test_Page-5f18c7d7eda.jpeg)" in lines
 
     # from a file block in the Notion page
-    assert os.path.exists(tmpdir / "media" / "5c264631.jpeg")
-=======
-    assert "![Image **caption**](All_Blocks_Test_Page-5f18c7d7eda.jpeg)" in lines
-
-    # from a file block in the Notion page
-    assert os.path.exists(tmp_path / "All_Blocks_Test_Page-5f18c7d7eda.jpeg")
->>>>>>> 415ddbb8
+    assert os.path.exists(tmpdir / "media" / "All_Blocks_Test_Page-5f18c7d7eda.jpeg")
 
 
 def test_page_in_database_to_markdown(tmpdir):
@@ -303,24 +296,13 @@
     # Notion will actually represent these pages as an "UnsupportedBlock" (which
     # is odd). This will throw a warning and won't produce any content though,
     # which is the desired behavior.
-<<<<<<< HEAD
     assert "Untitled" not in document
     assert "Unshared Page" not in document
     assert "This page is not shared with the integration." not in document
-=======
-    assert "Untitled" not in document_as_markdown
-    assert "Unshared Page" not in document_as_markdown
-    assert "This page is not shared with the integration." not in document_as_markdown
-
-
-def test_missing_object_exception():
-    invalid_page_id = "11111111111111111111111111111111"
-    assert run_n2y([invalid_page_id]) != 0
 
 
 def test_comment():
     block_with_comments_id = "ac496c7db16743488495976f7433dbfb"
     comments = Client(NOTION_ACCESS_TOKEN).get_comments(block_with_comments_id)
     assert comments[0].rich_text.to_plain_text() == "Test Comment"
-    assert comments[1].rich_text.to_plain_text() == "Test Comment 2"
->>>>>>> 415ddbb8
+    assert comments[1].rich_text.to_plain_text() == "Test Comment 2"