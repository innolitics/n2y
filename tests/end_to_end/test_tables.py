import pytest  # noqa: E401

<<<<<<< HEAD
=======
import logging
>>>>>>> b8568534
from pathlib import Path
import sys

import yaml

from n2y.main import main


<<<<<<< HEAD
def test_simple_table(access_token, monkeypatch, request, tmp_path):
=======
def test_simple_table(caplog, monkeypatch, request, tmp_path,
                      valid_access_token):
>>>>>>> b8568534
    """
    Simply show what flattened Markdown content is expected if the input
    contains tables without headers.

    Relies on https://www.notion.so/Simple-Tables-9b1dd705f61647b6a10032ec7671402f?pvs=4
    """
    object_id = "9b1dd705f61647b6a10032ec7671402f"

    config = {
        "exports": [
            {
                "id": object_id,
                "node_type": "page",
                "output": f"{request.node.name}-output",
                "pandoc_format": "gfm",
            }
        ]
    }
    with monkeypatch.context() as m:
        m.chdir(tmp_path)
        config_path = Path("{}-config.yaml".format(request.node.name))
        with config_path.open("w") as fo:
            yaml.dump(config, fo)
<<<<<<< HEAD
        status = main([str(config_path)], access_token)
    assert status == 0, f"Status {status}"
    output_path = tmp_path / f"{request.node.name}-output"
    content = output_path.read_text()
    assert """\
Some text

| column-1 | column-2 |
|----------|----------|
| This     | has      |
| no       | headers  |

""" in content
=======
        m.setattr(sys, "argv", ["n2y", str(config_path)])
        status = main()
        captured_messages = [r.message for r in caplog.records
                             if r.levelno >= logging.WARNING]
    assert status == 0, f"Status {status}"
    output_path = tmp_path / f"{request.node.name}-output"
    content = output_path.read_text()

    n_expected_table_warnings = 0
    if """\
Some text

|      |         |
|------|---------|
| This | has     |
| no   | headers |
""" in content:
        n_expected_table_warnings += 1
>>>>>>> b8568534
    assert """\
More text

|        | header | row     |
|--------|--------|---------|
| header | This   | has     |
| column | both   | headers |
|        |        |         |
| and    | an     | empty   |
""" in content
<<<<<<< HEAD
    assert """\
Yakkity yakkity yakkity yak

|        | column-1 |
|--------|----------|
| header | Fiddle   |
| column | Faddle   |

""" in content
=======
    if """\
Yakkity yakkity yakkity yak

|        |        |
|--------|--------|
| header | Fiddle |
| column | Faddle |
""" in content:
        n_expected_table_warnings += 1
>>>>>>> b8568534
    assert """\
| header | row    |
|--------|--------|
| Nutter | Butter |
<<<<<<< HEAD
""" in content
=======
"""
    if n_expected_table_warnings > 0:
        assert f"{n_expected_table_warnings} tables will present empty " \
               "headers to maintain Markdown spec" in captured_messages
>>>>>>> b8568534
<|MERGE_RESOLUTION|>--- conflicted
+++ resolved
@@ -1,9 +1,6 @@
 import pytest  # noqa: E401
 
-<<<<<<< HEAD
-=======
 import logging
->>>>>>> b8568534
 from pathlib import Path
 import sys
 
@@ -12,12 +9,8 @@
 from n2y.main import main
 
 
-<<<<<<< HEAD
-def test_simple_table(access_token, monkeypatch, request, tmp_path):
-=======
 def test_simple_table(caplog, monkeypatch, request, tmp_path,
                       valid_access_token):
->>>>>>> b8568534
     """
     Simply show what flattened Markdown content is expected if the input
     contains tables without headers.
@@ -41,21 +34,6 @@
         config_path = Path("{}-config.yaml".format(request.node.name))
         with config_path.open("w") as fo:
             yaml.dump(config, fo)
-<<<<<<< HEAD
-        status = main([str(config_path)], access_token)
-    assert status == 0, f"Status {status}"
-    output_path = tmp_path / f"{request.node.name}-output"
-    content = output_path.read_text()
-    assert """\
-Some text
-
-| column-1 | column-2 |
-|----------|----------|
-| This     | has      |
-| no       | headers  |
-
-""" in content
-=======
         m.setattr(sys, "argv", ["n2y", str(config_path)])
         status = main()
         captured_messages = [r.message for r in caplog.records
@@ -74,7 +52,6 @@
 | no   | headers |
 """ in content:
         n_expected_table_warnings += 1
->>>>>>> b8568534
     assert """\
 More text
 
@@ -85,17 +62,6 @@
 |        |        |         |
 | and    | an     | empty   |
 """ in content
-<<<<<<< HEAD
-    assert """\
-Yakkity yakkity yakkity yak
-
-|        | column-1 |
-|--------|----------|
-| header | Fiddle   |
-| column | Faddle   |
-
-""" in content
-=======
     if """\
 Yakkity yakkity yakkity yak
 
@@ -105,16 +71,11 @@
 | column | Faddle |
 """ in content:
         n_expected_table_warnings += 1
->>>>>>> b8568534
     assert """\
 | header | row    |
 |--------|--------|
 | Nutter | Butter |
-<<<<<<< HEAD
-""" in content
-=======
 """
     if n_expected_table_warnings > 0:
         assert f"{n_expected_table_warnings} tables will present empty " \
-               "headers to maintain Markdown spec" in captured_messages
->>>>>>> b8568534
+               "headers to maintain Markdown spec" in captured_messages