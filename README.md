--- conflicted
+++ resolved
@@ -234,12 +234,9 @@
 - Add `n2y.plugins.footnotes` plugin
 - Add support for exporting HTML files (useful for generating jekyll pages or if you need pandoc features that aren't supported in github flavored markdown).
 - Added the `n2yaudit` tool.
-<<<<<<< HEAD
 - Add the "link to page block"
-=======
 - Added support for the column block types.
 - Added basic support the link to page block type.
->>>>>>> bdaf6884
 
 ### v0.4.2
 
